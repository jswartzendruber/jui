use crate::texture::Texture;
use etagere::*;
use freetype::{face::LoadFlag, Face};
use image::{DynamicImage, Rgba, RgbaImage};
use lru::LruCache;
use wgpu::{
    util::DeviceExt, BindGroup, Buffer, BufferDescriptor, Device, Queue, RenderPass,
    RenderPipeline, TextureFormat,
};
use winit::dpi::PhysicalSize;

pub struct Atlas {
    size: f32,
    atlas_image: DynamicImage,
    allocations: LruCache<char, AtlasChar>,
    allocator: AtlasAllocator,
}

#[derive(Debug, Clone)]
struct AtlasChar {
    advance: (f32, f32),
    pos: (f32, f32),
    size: (f32, f32),
    alloc: Allocation,
}

#[repr(C)]
#[derive(Copy, Clone, Debug, bytemuck::Pod, bytemuck::Zeroable)]
pub struct Vertex {
    pos: [f32; 2],
    tex_coords: [f32; 2],
    text_color: [f32; 4],
}

impl Vertex {
    fn desc() -> wgpu::VertexBufferLayout<'static> {
        wgpu::VertexBufferLayout {
            array_stride: std::mem::size_of::<Vertex>() as wgpu::BufferAddress,
            step_mode: wgpu::VertexStepMode::Vertex,
            attributes: &[
                wgpu::VertexAttribute {
                    offset: 0,
                    shader_location: 0,
                    format: wgpu::VertexFormat::Float32x2,
                },
                wgpu::VertexAttribute {
                    offset: std::mem::size_of::<[f32; 2]>() as wgpu::BufferAddress,
                    shader_location: 1,
                    format: wgpu::VertexFormat::Float32x2,
                },
                wgpu::VertexAttribute {
                    offset: std::mem::size_of::<[f32; 4]>() as wgpu::BufferAddress,
                    shader_location: 2,
                    format: wgpu::VertexFormat::Float32x4,
                },
            ],
        }
    }
}

#[repr(C)]
#[derive(Copy, Clone, Debug, bytemuck::Pod, bytemuck::Zeroable)]
struct Uniforms {
    window_size: [f32; 4], // padding cuz wgsl dumb
}

impl Uniforms {
    fn new(size: PhysicalSize<u32>) -> Self {
        Self {
            window_size: [size.width as f32, size.height as f32, 0.0, 0.0],
        }
    }
}

pub struct TextRenderer {
    render_pipeline: RenderPipeline,
    vertices: Vec<Vertex>,
    vertex_buffer: Buffer,

    indices: Vec<u16>,
    index_buffer: Buffer,

    uniforms_buffer: Buffer,
    uniforms_bind_group: BindGroup,

    texture_bind_group: BindGroup,

    atlas: Atlas,
    atlas_texture: Texture,

    // Hold onto this in case we want to load any new font faces
    _freetype: freetype::Library,
    font_size: isize,
    face: Face,
}

impl TextRenderer {
    fn cache_char(&mut self, c: char, queue: &Queue) {
        if self.atlas.allocations.get(&c).is_some() {
            return;
        }

        self.face
            .load_char(c as usize, LoadFlag::RENDER | LoadFlag::TARGET_LCD)
            .unwrap();
        let glyph = self.face.glyph();

<<<<<<< HEAD
        let bitmap = glyph.bitmap();
        let width = bitmap.width() as u32 / 3;
        let height = bitmap.rows() as u32;
=======
        let width = glyph.bitmap().width() as u32;
        let height = glyph.bitmap().rows() as u32;
>>>>>>> 537adceb

        if width == 0 || height == 0 {
            return;
        }

<<<<<<< HEAD
        let mut img = RgbaImage::from_pixel(width, height, Rgba([0, 0, 0, 255]));
        for y in 0..height {
            for x in 0..width {
                let index = (y * glyph.bitmap().pitch() as u32 + (3 * x)) as usize;
                img.put_pixel(
                    x,
                    y,
                    Rgba([
                        bitmap.buffer()[index],
                        bitmap.buffer()[index + 1],
                        bitmap.buffer()[index + 2],
                        255,
=======
        // Pad allocation 1 pixel on each side to avoid bleeding
        let mut img = RgbaImage::from_pixel(width + 2, height + 2, Rgba([0, 0, 0, 0]));

        for x in 0..width {
            for y in 0..height {
                img.put_pixel(
                    x as u32 + 1,
                    y as u32 + 1,
                    Rgba([
                        255,
                        255,
                        255,
                        glyph.bitmap().buffer()[(x + y * width) as usize],
>>>>>>> 537adceb
                    ]),
                );
            }
        }

        // Evict characters until we can place the new one
        loop {
            if let Some(alloc) = self
                .atlas
                .allocator
<<<<<<< HEAD
                .allocate(size2(width as i32, height as i32))
=======
                .allocate(size2(img.width() as i32, img.height() as i32))
>>>>>>> 537adceb
            {
                let atlas_char = AtlasChar {
                    advance: (
                        glyph.advance().x as f32 / 64.0,
                        glyph.advance().y as f32 / 64.0,
                    ),
                    size: (width as f32, height as f32),
                    pos: (
                        glyph.bitmap_left() as f32,
                        glyph.bitmap_top() as f32 - height as f32,
                    ),
                    alloc,
                };
                let xmin = atlas_char.alloc.rectangle.min.x;
                let ymin = atlas_char.alloc.rectangle.min.y;

                queue.write_texture(
                    wgpu::ImageCopyTexture {
                        aspect: wgpu::TextureAspect::All,
                        texture: &self.atlas_texture.texture,
                        mip_level: 0,
                        origin: wgpu::Origin3d {
                            x: xmin as u32,
                            y: ymin as u32,
                            z: 0,
                        },
                    },
                    &img,
                    wgpu::ImageDataLayout {
                        offset: 0,
<<<<<<< HEAD
                        bytes_per_row: Some(4 * img.width() as u32),
=======
                        bytes_per_row: Some(4 * img.width()),
>>>>>>> 537adceb
                        rows_per_image: None,
                    },
                    wgpu::Extent3d {
                        width: img.width(),
                        height: img.height(),
                        depth_or_array_layers: 1,
                    },
                );

                self.atlas.allocations.put(c, atlas_char);
                return;
            } else {
                let lru = self.atlas.allocations.pop_lru().unwrap();
                self.atlas.allocator.deallocate(lru.1.alloc.id);
            }
        }
    }

    fn generate_img_atlas(size: f32) -> Atlas {
        let allocator = AtlasAllocator::new(size2(size as i32, size as i32));
        let img = RgbaImage::from_pixel(size as u32, size as u32, Rgba([0, 0, 0, 0]));

        Atlas {
            atlas_image: DynamicImage::ImageRgba8(img),
            allocations: LruCache::unbounded(),
            size,
            allocator,
        }
    }

    pub fn new(
        device: &Device,
        queue: &Queue,
        format: &TextureFormat,
        size: PhysicalSize<u32>,
    ) -> Self {
<<<<<<< HEAD
        let font_size = 36;
=======
        let font_size = 18;
>>>>>>> 537adceb
        let lib = freetype::Library::init().unwrap();
        let face = lib.new_face("res/iosevka-extended.ttf", 0).unwrap();
        face.set_char_size(font_size * 64, 0, 0, 0).unwrap();

        let atlas = Self::generate_img_atlas(256.0);
        let atlas_texture =
            Texture::from_image(device, queue, &atlas.atlas_image, Some("Atlas image"));

        let texture_bind_group_layout =
            device.create_bind_group_layout(&wgpu::BindGroupLayoutDescriptor {
                entries: &[
                    wgpu::BindGroupLayoutEntry {
                        binding: 0,
                        visibility: wgpu::ShaderStages::FRAGMENT,
                        ty: wgpu::BindingType::Texture {
                            multisampled: false,
                            view_dimension: wgpu::TextureViewDimension::D2,
                            sample_type: wgpu::TextureSampleType::Float { filterable: true },
                        },
                        count: None,
                    },
                    wgpu::BindGroupLayoutEntry {
                        binding: 1,
                        visibility: wgpu::ShaderStages::FRAGMENT,
                        ty: wgpu::BindingType::Sampler(wgpu::SamplerBindingType::Filtering),
                        count: None,
                    },
                ],
                label: Some("texture_bind_group_layout"),
            });
        let texture_bind_group = device.create_bind_group(&wgpu::BindGroupDescriptor {
            layout: &texture_bind_group_layout,
            entries: &[
                wgpu::BindGroupEntry {
                    binding: 0,
                    resource: wgpu::BindingResource::TextureView(&atlas_texture.view),
                },
                wgpu::BindGroupEntry {
                    binding: 1,
                    resource: wgpu::BindingResource::Sampler(&atlas_texture.sampler),
                },
            ],
            label: Some("texture_bind_group"),
        });

        let uniforms = Uniforms::new(size);

        let uniforms_buffer = device.create_buffer_init(&wgpu::util::BufferInitDescriptor {
            label: Some("Uniforms buffer"),
            contents: bytemuck::cast_slice(&[uniforms]),
            usage: wgpu::BufferUsages::UNIFORM | wgpu::BufferUsages::COPY_DST,
        });

        let uniforms_bind_group_layout =
            device.create_bind_group_layout(&wgpu::BindGroupLayoutDescriptor {
                entries: &[wgpu::BindGroupLayoutEntry {
                    binding: 0,
                    visibility: wgpu::ShaderStages::VERTEX | wgpu::ShaderStages::FRAGMENT,
                    ty: wgpu::BindingType::Buffer {
                        ty: wgpu::BufferBindingType::Uniform,
                        has_dynamic_offset: false,
                        min_binding_size: None,
                    },
                    count: None,
                }],
                label: Some("uniforms_bind_group_layout"),
            });

        let uniforms_bind_group = device.create_bind_group(&wgpu::BindGroupDescriptor {
            layout: &uniforms_bind_group_layout,
            entries: &[wgpu::BindGroupEntry {
                binding: 0,
                resource: uniforms_buffer.as_entire_binding(),
            }],
            label: Some("uniforms_bind_group"),
        });

        let shader = device.create_shader_module(wgpu::ShaderModuleDescriptor {
            label: Some("Text Shader"),
            source: wgpu::ShaderSource::Wgsl(include_str!("../res/text.wgsl").into()),
        });

        let render_pipeline_layout =
            device.create_pipeline_layout(&wgpu::PipelineLayoutDescriptor {
                label: Some("Render Pipeline Layout"),
                bind_group_layouts: &[&uniforms_bind_group_layout, &texture_bind_group_layout],
                push_constant_ranges: &[],
            });

        let render_pipeline = device.create_render_pipeline(&wgpu::RenderPipelineDescriptor {
            label: Some("Render Pipeline"),
            layout: Some(&render_pipeline_layout),
            vertex: wgpu::VertexState {
                module: &shader,
                entry_point: "vs_main",
                buffers: &[Vertex::desc()],
            },
            fragment: Some(wgpu::FragmentState {
                module: &shader,
                entry_point: "fs_main",
                targets: &[Some(wgpu::ColorTargetState {
                    format: *format,
                    blend: Some(wgpu::BlendState {
                        color: wgpu::BlendComponent {
                            src_factor: wgpu::BlendFactor::SrcAlpha,
                            dst_factor: wgpu::BlendFactor::OneMinusSrcAlpha,
                            operation: wgpu::BlendOperation::Add,
                        },
                        alpha: wgpu::BlendComponent::OVER,
                    }),
                    write_mask: wgpu::ColorWrites::ALL,
                })],
            }),
            primitive: wgpu::PrimitiveState {
                topology: wgpu::PrimitiveTopology::TriangleList,
                strip_index_format: None,
                front_face: wgpu::FrontFace::Ccw,
                cull_mode: Some(wgpu::Face::Back),
                polygon_mode: wgpu::PolygonMode::Fill,
                unclipped_depth: false,
                conservative: false,
            },
            depth_stencil: None,
            multisample: wgpu::MultisampleState {
                count: 1,
                mask: !0,
                alpha_to_coverage_enabled: false,
            },
            multiview: None,
        });

        let max_chars = 1024;
        let vertex_buffer = device.create_buffer(&BufferDescriptor {
            label: Some("Vertex Buffer"),
            size: max_chars * 4 * std::mem::size_of::<Vertex>() as u64,
            usage: wgpu::BufferUsages::VERTEX | wgpu::BufferUsages::COPY_DST,
            mapped_at_creation: false,
        });

        let index_buffer = device.create_buffer(&BufferDescriptor {
            label: Some("Index Buffer"),
            size: max_chars * 6 * std::mem::size_of::<u16>() as u64,
            usage: wgpu::BufferUsages::INDEX | wgpu::BufferUsages::COPY_DST,
            mapped_at_creation: false,
        });

        TextRenderer {
            render_pipeline,
            vertices: vec![],
            vertex_buffer,

            indices: vec![],
            index_buffer,

            uniforms_buffer,
            uniforms_bind_group,

            texture_bind_group,

            atlas,
            atlas_texture,

            _freetype: lib,
            font_size,
            face,
        }
    }

    pub fn clear(&mut self) {
        self.indices.clear();
        self.vertices.clear();
    }

    pub fn update(&mut self, size: PhysicalSize<u32>, queue: &Queue) {
        let uniforms = Uniforms::new(size);
        queue.write_buffer(&self.uniforms_buffer, 0, bytemuck::cast_slice(&[uniforms]));
        queue.write_buffer(&self.vertex_buffer, 0, bytemuck::cast_slice(&self.vertices));
        queue.write_buffer(&self.index_buffer, 0, bytemuck::cast_slice(&self.indices));
    }

    /// Add a string of text for rendering.
    /// (x, y) is the vertical and horizontal center of where the text will be placed.
    pub fn add_string_to_batch(
        &mut self,
        s: &str,
        queue: &Queue,
        x: f32,
        y: f32,
        text_color: [f32; 4],
    ) {
        // calculate bottom, fudge it a bit because off center things look more centered
        let mut y = (y - ((self.font_size as f32 * 0.8) / 2.0)).floor();

        // calculate left
        let mut text_len = 0.0;
        for c in s.chars() {
            self.cache_char(c, queue);
            if let Some(glyph) = self.atlas.allocations.get(&c) {
                text_len += glyph.advance.0;
            }
        }
        let mut x = (x - (text_len / 2.0)).floor();

        // text is placed using x,y, the bottom left corner of the start of the text.
        for c in s.chars() {
            self.cache_char(c, queue);
            self.add_char_to_batch(c, &mut x, &mut y, text_color);
        }
    }

    /// Internal details, you should use add_string_to_batch
    fn add_char_to_batch(
        &mut self,
        c: char,
        x_start: &mut f32,
        y_start: &mut f32,
        text_color: [f32; 4],
    ) {
        if let Some(glyph) = self.atlas.allocations.get(&c) {
            let alloc_rect = glyph.alloc.rectangle;
            // Undo padding
            let glyph_pos_in_atlas = (alloc_rect.min.x as f32, alloc_rect.min.y as f32);

            let x = *x_start + glyph.pos.0;
            let y = *y_start + glyph.pos.1;
            let w = glyph.size.0;
            let h = glyph.size.1;

            *x_start += glyph.advance.0;
            *y_start += glyph.advance.1;

            let x0 = glyph_pos_in_atlas.0 / self.atlas.size;
            let x1 = (glyph_pos_in_atlas.0 + glyph.size.0) / self.atlas.size;
            let y1 = (glyph_pos_in_atlas.1 + glyph.size.1) / self.atlas.size;
            let y0 = glyph_pos_in_atlas.1 / self.atlas.size;

            let start = (4 * (self.indices.len() / 6)) as u16;
            self.indices.push(start);
            self.indices.push(start + 1);
            self.indices.push(start + 2);
            self.indices.push(start);
            self.indices.push(start + 2);
            self.indices.push(start + 3);

            self.vertices.push(Vertex {
                pos: [x, y], // 0
                tex_coords: [x0, y1],
                text_color,
            });
            self.vertices.push(Vertex {
                pos: [x + w, y], // 1
                tex_coords: [x1, y1],
                text_color,
            });
            self.vertices.push(Vertex {
                pos: [x + w, y + h], // 2
                tex_coords: [x1, y0],
                text_color,
            });
            self.vertices.push(Vertex {
                pos: [x, y + h], // 3
                tex_coords: [x0, y0],
                text_color,
            });
        }
    }

    pub fn render<'rpass>(&'rpass self, rpass: &mut RenderPass<'rpass>) {
        rpass.set_pipeline(&self.render_pipeline);
        rpass.set_bind_group(0, &self.uniforms_bind_group, &[]);
        rpass.set_bind_group(1, &self.texture_bind_group, &[]);
        rpass.set_vertex_buffer(0, self.vertex_buffer.slice(..));
        rpass.set_index_buffer(self.index_buffer.slice(..), wgpu::IndexFormat::Uint16);
        rpass.draw_indexed(0..self.indices.len() as u32, 0, 0..1_u32);
    }
}<|MERGE_RESOLUTION|>--- conflicted
+++ resolved
@@ -100,38 +100,16 @@
             return;
         }
 
-        self.face
-            .load_char(c as usize, LoadFlag::RENDER | LoadFlag::TARGET_LCD)
-            .unwrap();
+        self.face.load_char(c as usize, LoadFlag::RENDER).unwrap();
         let glyph = self.face.glyph();
 
-<<<<<<< HEAD
-        let bitmap = glyph.bitmap();
-        let width = bitmap.width() as u32 / 3;
-        let height = bitmap.rows() as u32;
-=======
         let width = glyph.bitmap().width() as u32;
         let height = glyph.bitmap().rows() as u32;
->>>>>>> 537adceb
 
         if width == 0 || height == 0 {
             return;
         }
 
-<<<<<<< HEAD
-        let mut img = RgbaImage::from_pixel(width, height, Rgba([0, 0, 0, 255]));
-        for y in 0..height {
-            for x in 0..width {
-                let index = (y * glyph.bitmap().pitch() as u32 + (3 * x)) as usize;
-                img.put_pixel(
-                    x,
-                    y,
-                    Rgba([
-                        bitmap.buffer()[index],
-                        bitmap.buffer()[index + 1],
-                        bitmap.buffer()[index + 2],
-                        255,
-=======
         // Pad allocation 1 pixel on each side to avoid bleeding
         let mut img = RgbaImage::from_pixel(width + 2, height + 2, Rgba([0, 0, 0, 0]));
 
@@ -145,7 +123,6 @@
                         255,
                         255,
                         glyph.bitmap().buffer()[(x + y * width) as usize],
->>>>>>> 537adceb
                     ]),
                 );
             }
@@ -156,11 +133,7 @@
             if let Some(alloc) = self
                 .atlas
                 .allocator
-<<<<<<< HEAD
-                .allocate(size2(width as i32, height as i32))
-=======
                 .allocate(size2(img.width() as i32, img.height() as i32))
->>>>>>> 537adceb
             {
                 let atlas_char = AtlasChar {
                     advance: (
@@ -191,11 +164,7 @@
                     &img,
                     wgpu::ImageDataLayout {
                         offset: 0,
-<<<<<<< HEAD
-                        bytes_per_row: Some(4 * img.width() as u32),
-=======
                         bytes_per_row: Some(4 * img.width()),
->>>>>>> 537adceb
                         rows_per_image: None,
                     },
                     wgpu::Extent3d {
@@ -232,11 +201,7 @@
         format: &TextureFormat,
         size: PhysicalSize<u32>,
     ) -> Self {
-<<<<<<< HEAD
-        let font_size = 36;
-=======
         let font_size = 18;
->>>>>>> 537adceb
         let lib = freetype::Library::init().unwrap();
         let face = lib.new_face("res/iosevka-extended.ttf", 0).unwrap();
         face.set_char_size(font_size * 64, 0, 0, 0).unwrap();
@@ -458,7 +423,7 @@
         if let Some(glyph) = self.atlas.allocations.get(&c) {
             let alloc_rect = glyph.alloc.rectangle;
             // Undo padding
-            let glyph_pos_in_atlas = (alloc_rect.min.x as f32, alloc_rect.min.y as f32);
+            let glyph_pos_in_atlas = (alloc_rect.min.x as f32 + 1.0, alloc_rect.min.y as f32 + 1.0);
 
             let x = *x_start + glyph.pos.0;
             let y = *y_start + glyph.pos.1;
